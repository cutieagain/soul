/*
 * Licensed to the Apache Software Foundation (ASF) under one or more
 * contributor license agreements.  See the NOTICE file distributed with
 * this work for additional information regarding copyright ownership.
 * The ASF licenses this file to You under the Apache License, Version 2.0
 * (the "License"); you may not use this file except in compliance with
 * the License.  You may obtain a copy of the License at
 *
 *     http://www.apache.org/licenses/LICENSE-2.0
 *
 * Unless required by applicable law or agreed to in writing, software
 * distributed under the License is distributed on an "AS IS" BASIS,
 * WITHOUT WARRANTIES OR CONDITIONS OF ANY KIND, either express or implied.
 * See the License for the specific language governing permissions and
 * limitations under the License.
 */

package org.dromara.soul.sync.data.zookeeper;

import com.google.common.base.Splitter;
import com.google.common.collect.Lists;
import java.net.URLDecoder;
import java.nio.charset.StandardCharsets;
import java.util.List;
import java.util.Optional;
import java.util.stream.Collectors;
import lombok.SneakyThrows;
import org.I0Itec.zkclient.IZkDataListener;
import org.I0Itec.zkclient.ZkClient;
import org.apache.commons.collections4.CollectionUtils;
import org.dromara.soul.common.constant.ZkPathConstants;
import org.dromara.soul.common.dto.AppAuthData;
import org.dromara.soul.common.dto.MetaData;
import org.dromara.soul.common.dto.PluginData;
import org.dromara.soul.common.dto.RuleData;
import org.dromara.soul.common.dto.SelectorData;
import org.dromara.soul.common.enums.ConfigGroupEnum;
import org.dromara.soul.sync.data.api.AuthDataSubscriber;
import org.dromara.soul.sync.data.api.MetaDataSubscriber;
import org.dromara.soul.sync.data.api.PluginDataSubscriber;
import org.dromara.soul.sync.data.api.SyncDataService;

/**
 * this cache data with zookeeper.
 *
 * @author xiaoyu
 */
public class ZookeeperSyncDataService implements SyncDataService, AutoCloseable {

    private final ZkClient zkClient;

    private final PluginDataSubscriber pluginDataSubscriber;

    private final List<MetaDataSubscriber> metaDataSubscribers;

    private final List<AuthDataSubscriber> authDataSubscribers;

    /**
     * Instantiates a new Zookeeper cache manager.
     *
     * @param zkClient             the zk client
     * @param pluginDataSubscriber the plugin data subscriber
     * @param metaDataSubscribers  the meta data subscribers
     * @param authDataSubscribers  the auth data subscribers
     */
    public ZookeeperSyncDataService(final ZkClient zkClient, final PluginDataSubscriber pluginDataSubscriber,
                                    final List<MetaDataSubscriber> metaDataSubscribers, final List<AuthDataSubscriber> authDataSubscribers) {
        this.zkClient = zkClient;
        // 插件数据订阅
        this.pluginDataSubscriber = pluginDataSubscriber;
        // 元数据订阅
        this.metaDataSubscribers = metaDataSubscribers;
        // 权限数据订阅
        this.authDataSubscribers = authDataSubscribers;
        // 监听所有的数据：插件，选择器，规则
        watcherData();
        // 监听元数据
        watchMetaData();
        // 监听应用权限
        watchAppAuth();
    }

    // 监听所有的数据：插件，选择器，规则
    private void watcherData() {
        // 插件顶层目录
        final String pluginParent = ZkPathConstants.PLUGIN_PARENT;
        // 获取当前目录下的子列表【都是插件】
        List<String> pluginZKs = zkClientGetChildren(pluginParent);
        for (String pluginName : pluginZKs) {
            // 遍历监听所有的插件变动
            watcherAll(pluginName);
        }
        zkClient.subscribeChildChanges(pluginParent, (parentPath, currentChildren) -> {
            if (CollectionUtils.isNotEmpty(currentChildren)) {
                for (String pluginName : currentChildren) {
                    // 监听子插件变动
                    watcherAll(pluginName);
                }
            }
        });
    }

    private void watcherAll(final String pluginName) {
        // 监听插件变动
        watcherPlugin(pluginName);
        // 监听选择器变动
        watcherSelector(pluginName);
        // 监听规则变动
        watcherRule(pluginName);
    }

    // 监听插件变动
    private void watcherPlugin(final String pluginName) {
        // 插件主目录下新增一个插件路径
        String pluginPath = ZkPathConstants.buildPluginPath(pluginName);
        // 如果不存在的话则创建
        if (!zkClient.exists(pluginPath)) {
            zkClient.createPersistent(pluginPath, true);
        }
        // 读取并缓存插件信息
        cachePluginData(zkClient.readData(pluginPath));
        // 订阅插件信息变动
        subscribePluginDataChanges(pluginPath, pluginName);
    }

    // 监听选择器变动
    private void watcherSelector(final String pluginName) {
        String selectorParentPath = ZkPathConstants.buildSelectorParentPath(pluginName);
        List<String> childrenList = zkClientGetChildren(selectorParentPath);
        if (CollectionUtils.isNotEmpty(childrenList)) {
            childrenList.forEach(children -> {
                String realPath = buildRealPath(selectorParentPath, children);
                cacheSelectorData(zkClient.readData(realPath));
                subscribeSelectorDataChanges(realPath);
            });
        }
        subscribeChildChanges(ConfigGroupEnum.SELECTOR, selectorParentPath, childrenList);
    }

    // 监听规则变动
    private void watcherRule(final String pluginName) {
        String ruleParent = ZkPathConstants.buildRuleParentPath(pluginName);
        List<String> childrenList = zkClientGetChildren(ruleParent);
        if (CollectionUtils.isNotEmpty(childrenList)) {
            childrenList.forEach(children -> {
                String realPath = buildRealPath(ruleParent, children);
                cacheRuleData(zkClient.readData(realPath));
                subscribeRuleDataChanges(realPath);
            });
        }
        subscribeChildChanges(ConfigGroupEnum.RULE, ruleParent, childrenList);
    }

    // 监听应用权限
    private void watchAppAuth() {
        final String appAuthParent = ZkPathConstants.APP_AUTH_PARENT;
        List<String> childrenList = zkClientGetChildren(appAuthParent);
        if (CollectionUtils.isNotEmpty(childrenList)) {
            childrenList.forEach(children -> {
                String realPath = buildRealPath(appAuthParent, children);
                cacheAuthData(zkClient.readData(realPath));
                subscribeAppAuthDataChanges(realPath);
            });
        }
        subscribeChildChanges(ConfigGroupEnum.APP_AUTH, appAuthParent, childrenList);
    }

    // 监听元数据
    private void watchMetaData() {
        final String metaDataPath = ZkPathConstants.META_DATA;
        List<String> childrenList = zkClientGetChildren(metaDataPath);
        if (CollectionUtils.isNotEmpty(childrenList)) {
            childrenList.forEach(children -> {
                String realPath = buildRealPath(metaDataPath, children);
                cacheMetaData(zkClient.readData(realPath));
                subscribeMetaDataChanges(realPath);
            });
        }
<<<<<<< HEAD
        // 监听类型错误 cutie 20200123
        subscribeChildChanges(ConfigGroupEnum.APP_AUTH, metaDataPath, childrenList);
=======
        subscribeChildChanges(ConfigGroupEnum.META_DATA, metaDataPath, childrenList);
>>>>>>> 8f001e0f
    }

    private void subscribeChildChanges(final ConfigGroupEnum groupKey, final String groupParentPath, final List<String> childrenList) {
        switch (groupKey) {
            case SELECTOR:
                zkClient.subscribeChildChanges(groupParentPath, (parentPath, currentChildren) -> {
                    if (CollectionUtils.isNotEmpty(currentChildren)) {
                        List<String> addSubscribePath = addSubscribePath(childrenList, currentChildren);
                        addSubscribePath.stream().map(addPath -> {
                            String realPath = buildRealPath(parentPath, addPath);
                            cacheSelectorData(zkClient.readData(realPath));
                            return realPath;
                        }).forEach(this::subscribeSelectorDataChanges);

                    }
                });
                break;
            case RULE:
                zkClient.subscribeChildChanges(groupParentPath, (parentPath, currentChildren) -> {
                    if (CollectionUtils.isNotEmpty(currentChildren)) {
                        List<String> addSubscribePath = addSubscribePath(childrenList, currentChildren);
                        // Get the newly added node data and subscribe to that node
                        addSubscribePath.stream().map(addPath -> {
                            String realPath = buildRealPath(parentPath, addPath);
                            cacheRuleData(zkClient.readData(realPath));
                            return realPath;
                        }).forEach(this::subscribeRuleDataChanges);
                    }
                });
                break;
            case APP_AUTH:
                zkClient.subscribeChildChanges(groupParentPath, (parentPath, currentChildren) -> {
                    if (CollectionUtils.isNotEmpty(currentChildren)) {
                        final List<String> addSubscribePath = addSubscribePath(childrenList, currentChildren);
                        addSubscribePath.stream().map(children -> {
                            final String realPath = buildRealPath(parentPath, children);
                            cacheAuthData(zkClient.readData(realPath));
                            return realPath;
                        }).forEach(this::subscribeAppAuthDataChanges);
                    }
                });
                break;
            case META_DATA:
                zkClient.subscribeChildChanges(groupParentPath, (parentPath, currentChildren) -> {
                    if (CollectionUtils.isNotEmpty(currentChildren)) {
                        final List<String> addSubscribePath = addSubscribePath(childrenList, currentChildren);
                        addSubscribePath.stream().map(children -> {
                            final String realPath = buildRealPath(parentPath, children);
                            cacheMetaData(zkClient.readData(realPath));
                            return realPath;
                        }).forEach(this::subscribeMetaDataChanges);
                    }
                });
                break;
            default:
                throw new IllegalStateException("Unexpected groupKey: " + groupKey);
        }
    }

    // 订阅插件信息变动
    private void subscribePluginDataChanges(final String pluginPath, final String pluginName) {
        zkClient.subscribeDataChanges(pluginPath, new IZkDataListener() {
            @Override
            public void handleDataChange(final String dataPath, final Object data) {
                Optional.ofNullable(data)
                        .ifPresent(d -> Optional.ofNullable(pluginDataSubscriber).ifPresent(e -> e.onSubscribe((PluginData) d)));
            }

            @Override
            public void handleDataDeleted(final String dataPath) {
                final PluginData data = new PluginData();
                data.setName(pluginName);
                Optional.ofNullable(pluginDataSubscriber).ifPresent(e -> e.unSubscribe(data));
            }
        });
    }

    private void subscribeSelectorDataChanges(final String path) {
        zkClient.subscribeDataChanges(path, new IZkDataListener() {
            @Override
            public void handleDataChange(final String dataPath, final Object data) {
                cacheSelectorData((SelectorData) data);
            }

            @Override
            public void handleDataDeleted(final String dataPath) {
                unCacheSelectorData(dataPath);
            }
        });
    }

    private void subscribeRuleDataChanges(final String path) {
        zkClient.subscribeDataChanges(path, new IZkDataListener() {
            @Override
            public void handleDataChange(final String dataPath, final Object data) {
                cacheRuleData((RuleData) data);
            }

            @Override
            public void handleDataDeleted(final String dataPath) {
                unCacheRuleData(dataPath);
            }
        });
    }

    private void subscribeAppAuthDataChanges(final String realPath) {
        zkClient.subscribeDataChanges(realPath, new IZkDataListener() {
            @Override
            public void handleDataChange(final String dataPath, final Object data) {
                cacheAuthData((AppAuthData) data);
            }

            @Override
            public void handleDataDeleted(final String dataPath) {
                unCacheAuthData(dataPath);
            }
        });
    }

    private void subscribeMetaDataChanges(final String realPath) {
        zkClient.subscribeDataChanges(realPath, new IZkDataListener() {
            @Override
            public void handleDataChange(final String dataPath, final Object data) {
                cacheMetaData((MetaData) data);
            }

            @SneakyThrows
            @Override
            public void handleDataDeleted(final String dataPath) {
                final String realPath = dataPath.substring(ZkPathConstants.META_DATA.length() + 1);
                MetaData metaData = new MetaData();
                metaData.setPath(URLDecoder.decode(realPath, StandardCharsets.UTF_8.name()));
                unCacheMetaData(metaData);
            }
        });
    }

    // 缓存插件信息
    private void cachePluginData(final PluginData pluginData) {
        //todo：java8学习 cutie 20200123
        Optional.ofNullable(pluginData).flatMap(data -> Optional.ofNullable(pluginDataSubscriber)).ifPresent(e -> e.onSubscribe(pluginData));
    }

    //
    private void cacheSelectorData(final SelectorData selectorData) {
        Optional.ofNullable(selectorData)
                .ifPresent(data -> Optional.ofNullable(pluginDataSubscriber).ifPresent(e -> e.onSelectorSubscribe(data)));
    }

    private void unCacheSelectorData(final String dataPath) {
        SelectorData selectorData = new SelectorData();
        final String selectorId = dataPath.substring(dataPath.lastIndexOf("/") + 1);
        final String str = dataPath.substring(ZkPathConstants.SELECTOR_PARENT.length());
        final String pluginName = str.substring(1, str.length() - selectorId.length() - 1);
        selectorData.setPluginName(pluginName);
        selectorData.setId(selectorId);
        Optional.ofNullable(pluginDataSubscriber).ifPresent(e -> e.unSelectorSubscribe(selectorData));
    }

    private void cacheRuleData(final RuleData ruleData) {
        Optional.ofNullable(ruleData)
                .ifPresent(data -> Optional.ofNullable(pluginDataSubscriber).ifPresent(e -> e.onRuleSubscribe(data)));
    }

    private void unCacheRuleData(final String dataPath) {
        String substring = dataPath.substring(dataPath.lastIndexOf("/") + 1);
        final String str = dataPath.substring(ZkPathConstants.RULE_PARENT.length());
        final String pluginName = str.substring(1, str.length() - substring.length() - 1);
        final List<String> list = Lists.newArrayList(Splitter.on(ZkPathConstants.SELECTOR_JOIN_RULE).split(substring));
        RuleData ruleData = new RuleData();
        ruleData.setPluginName(pluginName);
        ruleData.setSelectorId(list.get(0));
        ruleData.setId(list.get(1));
        Optional.ofNullable(pluginDataSubscriber).ifPresent(e -> e.unRuleSubscribe(ruleData));
    }

    private void cacheAuthData(final AppAuthData appAuthData) {
        Optional.ofNullable(appAuthData).ifPresent(data -> authDataSubscribers.forEach(e -> e.onSubscribe(data)));
    }

    private void unCacheAuthData(final String dataPath) {
        final String key = dataPath.substring(ZkPathConstants.APP_AUTH_PARENT.length() + 1);
        AppAuthData appAuthData = new AppAuthData();
        appAuthData.setAppKey(key);
        authDataSubscribers.forEach(e -> e.unSubscribe(appAuthData));
    }

    private void cacheMetaData(final MetaData metaData) {
        Optional.ofNullable(metaData).ifPresent(data -> metaDataSubscribers.forEach(e -> e.onSubscribe(metaData)));
    }

    private void unCacheMetaData(final MetaData metaData) {
        Optional.ofNullable(metaData).ifPresent(data -> metaDataSubscribers.forEach(e -> e.unSubscribe(metaData)));
    }

    private List<String> addSubscribePath(final List<String> alreadyChildren, final List<String> currentChildren) {
        if (CollectionUtils.isEmpty(alreadyChildren)) {
            return currentChildren;
        }
        return currentChildren.stream().filter(current -> alreadyChildren.stream().noneMatch(current::equals)).collect(Collectors.toList());
    }

    private String buildRealPath(final String parent, final String children) {
        return parent + "/" + children;
    }

    // 获取当前目录下的子列表
    private List<String> zkClientGetChildren(final String parent) {
        // 如果顶层目录不存在的话则创建一个
        if (!zkClient.exists(parent)) {
            zkClient.createPersistent(parent, true);
        }
        // 获取当前目录下的子列表
        return zkClient.getChildren(parent);
    }

    @Override
    public void close() {
        if (null != zkClient) {
            zkClient.close();
        }
    }
}<|MERGE_RESOLUTION|>--- conflicted
+++ resolved
@@ -176,12 +176,7 @@
                 subscribeMetaDataChanges(realPath);
             });
         }
-<<<<<<< HEAD
-        // 监听类型错误 cutie 20200123
-        subscribeChildChanges(ConfigGroupEnum.APP_AUTH, metaDataPath, childrenList);
-=======
         subscribeChildChanges(ConfigGroupEnum.META_DATA, metaDataPath, childrenList);
->>>>>>> 8f001e0f
     }
 
     private void subscribeChildChanges(final ConfigGroupEnum groupKey, final String groupParentPath, final List<String> childrenList) {
