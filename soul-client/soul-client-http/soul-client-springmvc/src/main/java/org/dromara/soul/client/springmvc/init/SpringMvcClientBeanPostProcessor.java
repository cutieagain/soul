/*
 * Licensed to the Apache Software Foundation (ASF) under one or more
 * contributor license agreements.  See the NOTICE file distributed with
 * this work for additional information regarding copyright ownership.
 * The ASF licenses this file to You under the Apache License, Version 2.0
 * (the "License"); you may not use this file except in compliance with
 * the License.  You may obtain a copy of the License at
 *
 *     http://www.apache.org/licenses/LICENSE-2.0
 *
 * Unless required by applicable law or agreed to in writing, software
 * distributed under the License is distributed on an "AS IS" BASIS,
 * WITHOUT WARRANTIES OR CONDITIONS OF ANY KIND, either express or implied.
 * See the License for the specific language governing permissions and
 * limitations under the License.
 */

package org.dromara.soul.client.springmvc.init;

import lombok.extern.slf4j.Slf4j;
import org.apache.commons.lang3.StringUtils;
import org.dromara.soul.client.common.utils.RegisterUtils;
import org.dromara.soul.client.springmvc.annotation.SoulSpringMvcClient;
import org.dromara.soul.client.springmvc.config.SoulSpringMvcConfig;
import org.dromara.soul.client.springmvc.dto.SpringMvcRegisterDTO;
import org.dromara.soul.client.springmvc.utils.ValidateUtils;
import org.dromara.soul.common.enums.RpcTypeEnum;
import org.dromara.soul.common.utils.GsonUtils;
import org.dromara.soul.common.utils.IpUtils;
import org.springframework.beans.BeansException;
import org.springframework.beans.factory.config.BeanPostProcessor;
import org.springframework.core.annotation.AnnotationUtils;
import org.springframework.lang.NonNull;
import org.springframework.stereotype.Controller;
import org.springframework.util.ReflectionUtils;
import org.springframework.web.bind.annotation.RequestMapping;

import java.lang.reflect.Method;
import java.util.Objects;
import java.util.concurrent.LinkedBlockingQueue;
import java.util.concurrent.ThreadPoolExecutor;
import java.util.concurrent.TimeUnit;

/**
 * The type Soul spring mvc client bean post processor.
 *
 * @author xiaoyu(Myth)
 */
@Slf4j
public class SpringMvcClientBeanPostProcessor implements BeanPostProcessor {

    // 线程池
    private final ThreadPoolExecutor executorService;

    // 注册的地址
    private final String url;

    // http的配置信息
    private final SoulSpringMvcConfig soulSpringMvcConfig;

    /**
     * Instantiates a new Soul client bean post processor.
     *
     * @param soulSpringMvcConfig the soul spring mvc config
     */
    // @SoulSpringMvcClient(path = "/order")
    // soulSpringMvcConfig 配置加载的地方 SoulSpringMvcClientConfiguration.soulHttpConfig 使用 @ConfigurationProperties(prefix = "soul.http")
    public SpringMvcClientBeanPostProcessor(final SoulSpringMvcConfig soulSpringMvcConfig) {
        // 检查是否配置正常 【contextPath 上下文路径； adminUrl 同步信息的admin地址； port http提供服务的端口】不能为空
        ValidateUtils.validate(soulSpringMvcConfig);
        this.soulSpringMvcConfig = soulSpringMvcConfig;
        // 注册的地址，需要修改为常量 cutie 20200120
        url = soulSpringMvcConfig.getAdminUrl() + "/soul-client/springmvc-register";
        // 线程池初始化 单线程的线程池，队列无限长 这个会不会注册很多个方法，会不会有性能问题？需要测试下 cutie 20200120
        executorService = new ThreadPoolExecutor(1, 1, 0L, TimeUnit.MILLISECONDS, new LinkedBlockingQueue<>());
    }

    // 初始化结束后要做的操作
    @Override
    public Object postProcessAfterInitialization(@NonNull final Object bean, @NonNull final String beanName) throws BeansException {
        // 如果isFull是true，则提供所有服务的代理
        if (soulSpringMvcConfig.isFull()) {
            return bean;
        }
        // @Controller
        Controller controller = AnnotationUtils.findAnnotation(bean.getClass(), Controller.class);
<<<<<<< HEAD
        // @RestController
        RestController restController = AnnotationUtils.findAnnotation(bean.getClass(), RestController.class);
        // @RequestMapping("/order")
        RequestMapping requestMapping = AnnotationUtils.findAnnotation(bean.getClass(), RequestMapping.class);
        if (controller != null || restController != null || requestMapping != null) {
            // @SoulSpringMvcClient(path = "/order") Controller上的soul注解
=======
        RequestMapping requestMapping = AnnotationUtils.findAnnotation(bean.getClass(), RequestMapping.class);
        if (controller != null || requestMapping != null) {
>>>>>>> 6a781159
            SoulSpringMvcClient clazzAnnotation = AnnotationUtils.findAnnotation(bean.getClass(), SoulSpringMvcClient.class);
            String prePath = "";
            if (Objects.nonNull(clazzAnnotation)) {
                if (clazzAnnotation.path().indexOf("*") > 1) {
                    String finalPrePath = prePath;
                    // 注册Controller
                    executorService.execute(() -> RegisterUtils.doRegister(buildJsonParams(clazzAnnotation, finalPrePath), url,
                            RpcTypeEnum.HTTP));
                    return bean;
                }
                prePath = clazzAnnotation.path();
            }
            final Method[] methods = ReflectionUtils.getUniqueDeclaredMethods(bean.getClass());
            for (Method method : methods) {
                // @SoulSpringMvcClient(path = "/findById", desc = "Find by id") Method上的soul注解
                SoulSpringMvcClient soulSpringMvcClient = AnnotationUtils.findAnnotation(method, SoulSpringMvcClient.class);
                if (Objects.nonNull(soulSpringMvcClient)) {
                    String finalPrePath = prePath;
                    // 注册Method
                    executorService.execute(() -> RegisterUtils.doRegister(buildJsonParams(soulSpringMvcClient, finalPrePath), url,
                            RpcTypeEnum.HTTP));
                }
            }
        }
        return bean;
    }

    // 参数构建的方法，Json字符串
    private String buildJsonParams(final SoulSpringMvcClient soulSpringMvcClient, final String prePath) {
        String contextPath = soulSpringMvcConfig.getContextPath();
        String appName = soulSpringMvcConfig.getAppName();
        Integer port = soulSpringMvcConfig.getPort();
        String path = contextPath + prePath + soulSpringMvcClient.path();
        String desc = soulSpringMvcClient.desc();
        String configHost = soulSpringMvcConfig.getHost();
        // 配置的host是否存在，不存在的话就使用IpUtils
        String host = StringUtils.isBlank(configHost) ? IpUtils.getHost() : configHost;
        String configRuleName = soulSpringMvcClient.ruleName();
        String ruleName = StringUtils.isBlank(configRuleName) ? path : configRuleName;
        SpringMvcRegisterDTO registerDTO = SpringMvcRegisterDTO.builder()
                .context(contextPath)
                .host(host)
                .port(port)
                .appName(appName)
                .path(path)
                .pathDesc(desc)
                .rpcType(soulSpringMvcClient.rpcType())
                .enabled(soulSpringMvcClient.enabled())
                .ruleName(ruleName)
                .registerMetaData(soulSpringMvcClient.registerMetaData())
                .build();
        // 原来是用的这个
//        return OkHttpTools.getInstance().getGson().toJson(registerDTO);
        // 改成这个会不会好一点？而且OkHttpTools中有声明Gson对象是否可以删除？ cutie 20200120
        return GsonUtils.getInstance().toJson(registerDTO);
    }
}

<|MERGE_RESOLUTION|>--- conflicted
+++ resolved
@@ -84,17 +84,12 @@
         }
         // @Controller
         Controller controller = AnnotationUtils.findAnnotation(bean.getClass(), Controller.class);
-<<<<<<< HEAD
-        // @RestController
-        RestController restController = AnnotationUtils.findAnnotation(bean.getClass(), RestController.class);
+        // @RestController 最新的代码这个删除了
+//        RestController restController = AnnotationUtils.findAnnotation(bean.getClass(), RestController.class);
         // @RequestMapping("/order")
         RequestMapping requestMapping = AnnotationUtils.findAnnotation(bean.getClass(), RequestMapping.class);
-        if (controller != null || restController != null || requestMapping != null) {
+        if (controller != null || requestMapping != null) {//restController != null ||
             // @SoulSpringMvcClient(path = "/order") Controller上的soul注解
-=======
-        RequestMapping requestMapping = AnnotationUtils.findAnnotation(bean.getClass(), RequestMapping.class);
-        if (controller != null || requestMapping != null) {
->>>>>>> 6a781159
             SoulSpringMvcClient clazzAnnotation = AnnotationUtils.findAnnotation(bean.getClass(), SoulSpringMvcClient.class);
             String prePath = "";
             if (Objects.nonNull(clazzAnnotation)) {
